/*
 * AssertStatementTransform.java
 *
 * Copyright (c) 2013 Mike Strobel
 *
 * This source code is based on Mono.Cecil from Jb Evain, Copyright (c) Jb Evain;
 * and ILSpy/ICSharpCode from SharpDevelop, Copyright (c) AlphaSierraPapa.
 *
 * This source code is subject to terms and conditions of the Apache License, Version 2.0.
 * A copy of the license can be found in the License.html file at the root of this distribution.
 * By using this source code in any fashion, you are agreeing to be bound by the terms of the
 * Apache License, Version 2.0.
 *
 * You must not remove this notice, or any other, from this software.
 */

package com.strobel.decompiler.languages.java.ast.transforms;

import com.strobel.assembler.metadata.FieldDefinition;
import com.strobel.assembler.metadata.FieldReference;
import com.strobel.assembler.metadata.MemberReference;
import com.strobel.assembler.metadata.MetadataHelper;
import com.strobel.assembler.metadata.MetadataResolver;
import com.strobel.assembler.metadata.MethodDefinition;
import com.strobel.assembler.metadata.TypeReference;
import com.strobel.decompiler.DecompilerContext;
import com.strobel.decompiler.languages.java.ast.*;
import com.strobel.decompiler.patterns.*;

import static com.strobel.core.CollectionUtilities.*;

public class AssertStatementTransform extends ContextTrackingVisitor<Void> {
    public AssertStatementTransform(final DecompilerContext context) {
        super(context);
    }

    private final static IfElseStatement ASSERT_PATTERN;
    private final static AssignmentExpression ASSERTIONS_DISABLED_PATTERN;

    static {
        ASSERT_PATTERN = new IfElseStatement(Expression.MYSTERY_OFFSET,
            new UnaryOperatorExpression(
                UnaryOperatorType.NOT,
                new Choice(
                    new BinaryOperatorExpression(
<<<<<<< HEAD
                        new TypeReferenceExpression(Expression.MYSTERY_OFFSET, new SimpleType(Pattern.ANY_STRING)).member("$assertionsDisabled"),
=======
                        new LeftmostBinaryOperandNode(
                            new NamedNode(
                                "assertionsDisabledCheck",
                                new TypeReferenceExpression(new SimpleType(Pattern.ANY_STRING)).member("$assertionsDisabled")
                            ),
                            BinaryOperatorType.LOGICAL_OR,
                            true
                        ).toExpression(),
>>>>>>> 4ef9c8a4
                        BinaryOperatorType.LOGICAL_OR,
                        new AnyNode("condition").toExpression()
                    ),
                    new TypeReferenceExpression(Expression.MYSTERY_OFFSET, new SimpleType(Pattern.ANY_STRING)).member("$assertionsDisabled")
                ).toExpression()
            ),
            new BlockStatement(
                new ThrowStatement(
                    new ObjectCreationExpression(
                        Expression.MYSTERY_OFFSET,
                        new SimpleType("AssertionError"),
                        new OptionalNode(new AnyNode("message")).toExpression()
                    )
                )
            )
        );

        ASSERTIONS_DISABLED_PATTERN = new AssignmentExpression(
            new NamedNode(
                "$assertionsDisabled",
                new Choice(
                    new IdentifierExpression( Expression.MYSTERY_OFFSET, "$assertionsDisabled"),
                    new TypedNode(TypeReferenceExpression.class).toExpression().member("$assertionsDisabled")
                )
            ).toExpression(),
            new UnaryOperatorExpression(
                UnaryOperatorType.NOT,
                new InvocationExpression(
                    Expression.MYSTERY_OFFSET,
                    new MemberReferenceExpression(
                        Expression.MYSTERY_OFFSET,
                        new NamedNode("type", new ClassOfExpression( Expression.MYSTERY_OFFSET,
                                new SimpleType(Pattern.ANY_STRING))).toExpression(),
                        "desiredAssertionStatus"
                    )
                )
            )
        );
    }

    @Override
    public Void visitIfElseStatement(final IfElseStatement node, final Void data) {
        super.visitIfElseStatement(node, data);

        transformAssert(node);

        return null;
    }

    @Override
    public Void visitAssignmentExpression(final AssignmentExpression node, final Void data) {
        super.visitAssignmentExpression(node, data);

        removeAssertionsDisabledAssignment(node);

        return null;
    }

    private void removeAssertionsDisabledAssignment(final AssignmentExpression node) {
        if (context.getSettings().getShowSyntheticMembers()) {
            return;
        }

        final Match m = ASSERTIONS_DISABLED_PATTERN.match(node);

        if (!m.success()) {
            return;
        }

        final AstNode parent = node.getParent();

        if (!(parent instanceof ExpressionStatement &&
              parent.getParent() instanceof BlockStatement &&
              parent.getParent().getParent() instanceof MethodDeclaration)) {

            return;
        }

        final MethodDeclaration staticInitializer = (MethodDeclaration) parent.getParent().getParent();
        final MethodDefinition methodDefinition = staticInitializer.getUserData(Keys.METHOD_DEFINITION);

        if (methodDefinition == null || !methodDefinition.isTypeInitializer()) {
            return;
        }

        final Expression field = first(m.<IdentifierExpression>get("$assertionsDisabled"));
        final ClassOfExpression type = m.<ClassOfExpression>get("type").iterator().next();
        final MemberReference reference = field.getUserData(Keys.MEMBER_REFERENCE);

        if (!(reference instanceof FieldReference)) {
            return;
        }

        final FieldDefinition resolvedField = ((FieldReference) reference).resolve();

        if (resolvedField == null || !resolvedField.isSynthetic()) {
            return;
        }

        final TypeReference typeReference = type.getType().getUserData(Keys.TYPE_REFERENCE);

        if (typeReference != null &&
            (MetadataResolver.areEquivalent(context.getCurrentType(), typeReference) ||
             MetadataHelper.isEnclosedBy(context.getCurrentType(), typeReference))) {

            parent.remove();

            if (staticInitializer.getBody().getStatements().isEmpty()) {
                staticInitializer.remove();
            }
        }
    }

    private AssertStatement transformAssert(final IfElseStatement ifElse) {
        final Match m = ASSERT_PATTERN.match(ifElse);

        if (!m.success()) {
            return null;
        }

<<<<<<< HEAD
        final Expression condition = firstOrDefault(m.<Expression>get("condition"));
        final AssertStatement assertStatement = new AssertStatement(
                condition == null ? ifElse.getOffset() : condition.getOffset());
=======
        final Expression assertionsDisabledCheck = firstOrDefault(m.<Expression>get("assertionsDisabledCheck"));

        Expression condition = firstOrDefault(m.<Expression>get("condition"));

        if (assertionsDisabledCheck != null &&
            assertionsDisabledCheck.getParent() instanceof BinaryOperatorExpression &&
            assertionsDisabledCheck.getParent().getParent() instanceof BinaryOperatorExpression) {

            final BinaryOperatorExpression logicalOr = (BinaryOperatorExpression) assertionsDisabledCheck.getParent();
            final Expression right = logicalOr.getRight();

            right.remove();
            assertionsDisabledCheck.replaceWith(right);
            condition.remove();
            logicalOr.setRight(condition);
            condition = logicalOr;
        }

        final AssertStatement assertStatement = new AssertStatement();
>>>>>>> 4ef9c8a4

        if (condition != null) {
            condition.remove();
            assertStatement.setCondition(condition);
        }
        else {
            assertStatement.setCondition(new PrimitiveExpression(Expression.MYSTERY_OFFSET,false));
        }

        if (m.has("message")) {
            Expression message = firstOrDefault(m.<Expression>get("message"));

            while (message instanceof CastExpression) {
                message = ((CastExpression) message).getExpression();
            }

            message.remove();
            assertStatement.setMessage(message);
        }

        ifElse.replaceWith(assertStatement);

        return assertStatement;
    }
}
<|MERGE_RESOLUTION|>--- conflicted
+++ resolved
@@ -1,227 +1,218 @@
-/*
- * AssertStatementTransform.java
- *
- * Copyright (c) 2013 Mike Strobel
- *
- * This source code is based on Mono.Cecil from Jb Evain, Copyright (c) Jb Evain;
- * and ILSpy/ICSharpCode from SharpDevelop, Copyright (c) AlphaSierraPapa.
- *
- * This source code is subject to terms and conditions of the Apache License, Version 2.0.
- * A copy of the license can be found in the License.html file at the root of this distribution.
- * By using this source code in any fashion, you are agreeing to be bound by the terms of the
- * Apache License, Version 2.0.
- *
- * You must not remove this notice, or any other, from this software.
- */
-
-package com.strobel.decompiler.languages.java.ast.transforms;
-
-import com.strobel.assembler.metadata.FieldDefinition;
-import com.strobel.assembler.metadata.FieldReference;
-import com.strobel.assembler.metadata.MemberReference;
-import com.strobel.assembler.metadata.MetadataHelper;
-import com.strobel.assembler.metadata.MetadataResolver;
-import com.strobel.assembler.metadata.MethodDefinition;
-import com.strobel.assembler.metadata.TypeReference;
-import com.strobel.decompiler.DecompilerContext;
-import com.strobel.decompiler.languages.java.ast.*;
-import com.strobel.decompiler.patterns.*;
-
-import static com.strobel.core.CollectionUtilities.*;
-
-public class AssertStatementTransform extends ContextTrackingVisitor<Void> {
-    public AssertStatementTransform(final DecompilerContext context) {
-        super(context);
-    }
-
-    private final static IfElseStatement ASSERT_PATTERN;
-    private final static AssignmentExpression ASSERTIONS_DISABLED_PATTERN;
-
-    static {
-        ASSERT_PATTERN = new IfElseStatement(Expression.MYSTERY_OFFSET,
-            new UnaryOperatorExpression(
-                UnaryOperatorType.NOT,
-                new Choice(
-                    new BinaryOperatorExpression(
-<<<<<<< HEAD
-                        new TypeReferenceExpression(Expression.MYSTERY_OFFSET, new SimpleType(Pattern.ANY_STRING)).member("$assertionsDisabled"),
-=======
-                        new LeftmostBinaryOperandNode(
-                            new NamedNode(
-                                "assertionsDisabledCheck",
-                                new TypeReferenceExpression(new SimpleType(Pattern.ANY_STRING)).member("$assertionsDisabled")
-                            ),
-                            BinaryOperatorType.LOGICAL_OR,
-                            true
-                        ).toExpression(),
->>>>>>> 4ef9c8a4
-                        BinaryOperatorType.LOGICAL_OR,
-                        new AnyNode("condition").toExpression()
-                    ),
-                    new TypeReferenceExpression(Expression.MYSTERY_OFFSET, new SimpleType(Pattern.ANY_STRING)).member("$assertionsDisabled")
-                ).toExpression()
-            ),
-            new BlockStatement(
-                new ThrowStatement(
-                    new ObjectCreationExpression(
-                        Expression.MYSTERY_OFFSET,
-                        new SimpleType("AssertionError"),
-                        new OptionalNode(new AnyNode("message")).toExpression()
-                    )
-                )
-            )
-        );
-
-        ASSERTIONS_DISABLED_PATTERN = new AssignmentExpression(
-            new NamedNode(
-                "$assertionsDisabled",
-                new Choice(
-                    new IdentifierExpression( Expression.MYSTERY_OFFSET, "$assertionsDisabled"),
-                    new TypedNode(TypeReferenceExpression.class).toExpression().member("$assertionsDisabled")
-                )
-            ).toExpression(),
-            new UnaryOperatorExpression(
-                UnaryOperatorType.NOT,
-                new InvocationExpression(
-                    Expression.MYSTERY_OFFSET,
-                    new MemberReferenceExpression(
-                        Expression.MYSTERY_OFFSET,
-                        new NamedNode("type", new ClassOfExpression( Expression.MYSTERY_OFFSET,
-                                new SimpleType(Pattern.ANY_STRING))).toExpression(),
-                        "desiredAssertionStatus"
-                    )
-                )
-            )
-        );
-    }
-
-    @Override
-    public Void visitIfElseStatement(final IfElseStatement node, final Void data) {
-        super.visitIfElseStatement(node, data);
-
-        transformAssert(node);
-
-        return null;
-    }
-
-    @Override
-    public Void visitAssignmentExpression(final AssignmentExpression node, final Void data) {
-        super.visitAssignmentExpression(node, data);
-
-        removeAssertionsDisabledAssignment(node);
-
-        return null;
-    }
-
-    private void removeAssertionsDisabledAssignment(final AssignmentExpression node) {
-        if (context.getSettings().getShowSyntheticMembers()) {
-            return;
-        }
-
-        final Match m = ASSERTIONS_DISABLED_PATTERN.match(node);
-
-        if (!m.success()) {
-            return;
-        }
-
-        final AstNode parent = node.getParent();
-
-        if (!(parent instanceof ExpressionStatement &&
-              parent.getParent() instanceof BlockStatement &&
-              parent.getParent().getParent() instanceof MethodDeclaration)) {
-
-            return;
-        }
-
-        final MethodDeclaration staticInitializer = (MethodDeclaration) parent.getParent().getParent();
-        final MethodDefinition methodDefinition = staticInitializer.getUserData(Keys.METHOD_DEFINITION);
-
-        if (methodDefinition == null || !methodDefinition.isTypeInitializer()) {
-            return;
-        }
-
-        final Expression field = first(m.<IdentifierExpression>get("$assertionsDisabled"));
-        final ClassOfExpression type = m.<ClassOfExpression>get("type").iterator().next();
-        final MemberReference reference = field.getUserData(Keys.MEMBER_REFERENCE);
-
-        if (!(reference instanceof FieldReference)) {
-            return;
-        }
-
-        final FieldDefinition resolvedField = ((FieldReference) reference).resolve();
-
-        if (resolvedField == null || !resolvedField.isSynthetic()) {
-            return;
-        }
-
-        final TypeReference typeReference = type.getType().getUserData(Keys.TYPE_REFERENCE);
-
-        if (typeReference != null &&
-            (MetadataResolver.areEquivalent(context.getCurrentType(), typeReference) ||
-             MetadataHelper.isEnclosedBy(context.getCurrentType(), typeReference))) {
-
-            parent.remove();
-
-            if (staticInitializer.getBody().getStatements().isEmpty()) {
-                staticInitializer.remove();
-            }
-        }
-    }
-
-    private AssertStatement transformAssert(final IfElseStatement ifElse) {
-        final Match m = ASSERT_PATTERN.match(ifElse);
-
-        if (!m.success()) {
-            return null;
-        }
-
-<<<<<<< HEAD
-        final Expression condition = firstOrDefault(m.<Expression>get("condition"));
-        final AssertStatement assertStatement = new AssertStatement(
-                condition == null ? ifElse.getOffset() : condition.getOffset());
-=======
-        final Expression assertionsDisabledCheck = firstOrDefault(m.<Expression>get("assertionsDisabledCheck"));
-
-        Expression condition = firstOrDefault(m.<Expression>get("condition"));
-
-        if (assertionsDisabledCheck != null &&
-            assertionsDisabledCheck.getParent() instanceof BinaryOperatorExpression &&
-            assertionsDisabledCheck.getParent().getParent() instanceof BinaryOperatorExpression) {
-
-            final BinaryOperatorExpression logicalOr = (BinaryOperatorExpression) assertionsDisabledCheck.getParent();
-            final Expression right = logicalOr.getRight();
-
-            right.remove();
-            assertionsDisabledCheck.replaceWith(right);
-            condition.remove();
-            logicalOr.setRight(condition);
-            condition = logicalOr;
-        }
-
-        final AssertStatement assertStatement = new AssertStatement();
->>>>>>> 4ef9c8a4
-
-        if (condition != null) {
-            condition.remove();
-            assertStatement.setCondition(condition);
-        }
-        else {
-            assertStatement.setCondition(new PrimitiveExpression(Expression.MYSTERY_OFFSET,false));
-        }
-
-        if (m.has("message")) {
-            Expression message = firstOrDefault(m.<Expression>get("message"));
-
-            while (message instanceof CastExpression) {
-                message = ((CastExpression) message).getExpression();
-            }
-
-            message.remove();
-            assertStatement.setMessage(message);
-        }
-
-        ifElse.replaceWith(assertStatement);
-
-        return assertStatement;
-    }
-}
+/*
+ * AssertStatementTransform.java
+ *
+ * Copyright (c) 2013 Mike Strobel
+ *
+ * This source code is based on Mono.Cecil from Jb Evain, Copyright (c) Jb Evain;
+ * and ILSpy/ICSharpCode from SharpDevelop, Copyright (c) AlphaSierraPapa.
+ *
+ * This source code is subject to terms and conditions of the Apache License, Version 2.0.
+ * A copy of the license can be found in the License.html file at the root of this distribution.
+ * By using this source code in any fashion, you are agreeing to be bound by the terms of the
+ * Apache License, Version 2.0.
+ *
+ * You must not remove this notice, or any other, from this software.
+ */
+
+package com.strobel.decompiler.languages.java.ast.transforms;
+
+import com.strobel.assembler.metadata.FieldDefinition;
+import com.strobel.assembler.metadata.FieldReference;
+import com.strobel.assembler.metadata.MemberReference;
+import com.strobel.assembler.metadata.MetadataHelper;
+import com.strobel.assembler.metadata.MetadataResolver;
+import com.strobel.assembler.metadata.MethodDefinition;
+import com.strobel.assembler.metadata.TypeReference;
+import com.strobel.decompiler.DecompilerContext;
+import com.strobel.decompiler.languages.java.ast.*;
+import com.strobel.decompiler.patterns.*;
+
+import static com.strobel.core.CollectionUtilities.*;
+
+public class AssertStatementTransform extends ContextTrackingVisitor<Void> {
+    public AssertStatementTransform(final DecompilerContext context) {
+        super(context);
+    }
+
+    private final static IfElseStatement ASSERT_PATTERN;
+    private final static AssignmentExpression ASSERTIONS_DISABLED_PATTERN;
+
+    static {
+        ASSERT_PATTERN = new IfElseStatement(Expression.MYSTERY_OFFSET,
+            new UnaryOperatorExpression(
+                UnaryOperatorType.NOT,
+                new Choice(
+                    new BinaryOperatorExpression(
+                        new LeftmostBinaryOperandNode(
+                            new NamedNode(
+                                "assertionsDisabledCheck",
+                                new TypeReferenceExpression(Expression.MYSTERY_OFFSET, new SimpleType(Pattern.ANY_STRING)).member("$assertionsDisabled")
+                            ),
+                            BinaryOperatorType.LOGICAL_OR,
+                            true
+                        ).toExpression(),
+                        BinaryOperatorType.LOGICAL_OR,
+                        new AnyNode("condition").toExpression()
+                    ),
+                    new TypeReferenceExpression(Expression.MYSTERY_OFFSET, new SimpleType(Pattern.ANY_STRING)).member("$assertionsDisabled")
+                ).toExpression()
+            ),
+            new BlockStatement(
+                new ThrowStatement(
+                    new ObjectCreationExpression(
+                        Expression.MYSTERY_OFFSET,
+                        new SimpleType("AssertionError"),
+                        new OptionalNode(new AnyNode("message")).toExpression()
+                    )
+                )
+            )
+        );
+
+        ASSERTIONS_DISABLED_PATTERN = new AssignmentExpression(
+            new NamedNode(
+                "$assertionsDisabled",
+                new Choice(
+                    new IdentifierExpression( Expression.MYSTERY_OFFSET, "$assertionsDisabled"),
+                    new TypedNode(TypeReferenceExpression.class).toExpression().member("$assertionsDisabled")
+                )
+            ).toExpression(),
+            new UnaryOperatorExpression(
+                UnaryOperatorType.NOT,
+                new InvocationExpression(
+                    Expression.MYSTERY_OFFSET,
+                    new MemberReferenceExpression(
+                        Expression.MYSTERY_OFFSET,
+                        new NamedNode("type", new ClassOfExpression( Expression.MYSTERY_OFFSET,
+                                new SimpleType(Pattern.ANY_STRING))).toExpression(),
+                        "desiredAssertionStatus"
+                    )
+                )
+            )
+        );
+    }
+
+    @Override
+    public Void visitIfElseStatement(final IfElseStatement node, final Void data) {
+        super.visitIfElseStatement(node, data);
+
+        transformAssert(node);
+
+        return null;
+    }
+
+    @Override
+    public Void visitAssignmentExpression(final AssignmentExpression node, final Void data) {
+        super.visitAssignmentExpression(node, data);
+
+        removeAssertionsDisabledAssignment(node);
+
+        return null;
+    }
+
+    private void removeAssertionsDisabledAssignment(final AssignmentExpression node) {
+        if (context.getSettings().getShowSyntheticMembers()) {
+            return;
+        }
+
+        final Match m = ASSERTIONS_DISABLED_PATTERN.match(node);
+
+        if (!m.success()) {
+            return;
+        }
+
+        final AstNode parent = node.getParent();
+
+        if (!(parent instanceof ExpressionStatement &&
+              parent.getParent() instanceof BlockStatement &&
+              parent.getParent().getParent() instanceof MethodDeclaration)) {
+
+            return;
+        }
+
+        final MethodDeclaration staticInitializer = (MethodDeclaration) parent.getParent().getParent();
+        final MethodDefinition methodDefinition = staticInitializer.getUserData(Keys.METHOD_DEFINITION);
+
+        if (methodDefinition == null || !methodDefinition.isTypeInitializer()) {
+            return;
+        }
+
+        final Expression field = first(m.<IdentifierExpression>get("$assertionsDisabled"));
+        final ClassOfExpression type = m.<ClassOfExpression>get("type").iterator().next();
+        final MemberReference reference = field.getUserData(Keys.MEMBER_REFERENCE);
+
+        if (!(reference instanceof FieldReference)) {
+            return;
+        }
+
+        final FieldDefinition resolvedField = ((FieldReference) reference).resolve();
+
+        if (resolvedField == null || !resolvedField.isSynthetic()) {
+            return;
+        }
+
+        final TypeReference typeReference = type.getType().getUserData(Keys.TYPE_REFERENCE);
+
+        if (typeReference != null &&
+            (MetadataResolver.areEquivalent(context.getCurrentType(), typeReference) ||
+             MetadataHelper.isEnclosedBy(context.getCurrentType(), typeReference))) {
+
+            parent.remove();
+
+            if (staticInitializer.getBody().getStatements().isEmpty()) {
+                staticInitializer.remove();
+            }
+        }
+    }
+
+    private AssertStatement transformAssert(final IfElseStatement ifElse) {
+        final Match m = ASSERT_PATTERN.match(ifElse);
+
+        if (!m.success()) {
+            return null;
+        }
+
+        final Expression assertionsDisabledCheck = firstOrDefault(m.<Expression>get("assertionsDisabledCheck"));
+
+        Expression condition = firstOrDefault(m.<Expression>get("condition"));
+
+        if (assertionsDisabledCheck != null &&
+            assertionsDisabledCheck.getParent() instanceof BinaryOperatorExpression &&
+            assertionsDisabledCheck.getParent().getParent() instanceof BinaryOperatorExpression) {
+
+            final BinaryOperatorExpression logicalOr = (BinaryOperatorExpression) assertionsDisabledCheck.getParent();
+            final Expression right = logicalOr.getRight();
+
+            right.remove();
+            assertionsDisabledCheck.replaceWith(right);
+            condition.remove();
+            logicalOr.setRight(condition);
+            condition = logicalOr;
+        }
+
+        final AssertStatement assertStatement = new AssertStatement(
+            condition == null ? ifElse.getOffset() : condition.getOffset());
+
+        if (condition != null) {
+            condition.remove();
+            assertStatement.setCondition(condition);
+        }
+        else {
+            assertStatement.setCondition(new PrimitiveExpression(Expression.MYSTERY_OFFSET,false));
+        }
+
+        if (m.has("message")) {
+            Expression message = firstOrDefault(m.<Expression>get("message"));
+
+            while (message instanceof CastExpression) {
+                message = ((CastExpression) message).getExpression();
+            }
+
+            message.remove();
+            assertStatement.setMessage(message);
+        }
+
+        ifElse.replaceWith(assertStatement);
+
+        return assertStatement;
+    }
+}