--- conflicted
+++ resolved
@@ -2,11 +2,8 @@
   <profile version="1.0" is_locked="false">
     <option name="myName" value="Project Default" />
     <inspection_tool class="FallthruInSwitchStatement" enabled="true" level="WARNING" enabled_by_default="true" />
-<<<<<<< HEAD
-    <inspection_tool class="FinalMethodInFinalClass" enabled="false" level="WARNING" enabled_by_default="false" />
-=======
+    <inspection_tool class="FieldMayBeFinal" enabled="true" level="WARNING" enabled_by_default="true" />
     <inspection_tool class="FinalMethodInFinalClass" enabled="true" level="INFORMATION" enabled_by_default="true" />
->>>>>>> 09d23d87
     <inspection_tool class="ForCanBeForeach" enabled="true" level="WARNING" enabled_by_default="true">
       <option name="REPORT_INDEXED_LOOP" value="false" />
       <option name="ignoreUntypedCollections" value="false" />
